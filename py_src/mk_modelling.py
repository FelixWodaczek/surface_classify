--- conflicted
+++ resolved
@@ -30,15 +30,9 @@
     def system_of_equations(self, t, y):
         self.diffusion[:] = 0.
 
-<<<<<<< HEAD
-        star = 1 - np.sum(y[1:6]) - y[7]
-        self.diffusion[0] = self.k[0, 0] * y[1] - self.k[0, 1] * y[0] * star
-        self.diffusion[1] = self.k[0, 1] * y[0] - self.k[1, 1] * y[1] + self.k[1, 0] * y[2] - self.k[2, 1] * y[1] + self.k[2, 0] * y[3] - self.k[0, 0] * y[1]
-=======
         star = 1 - y[1] - y[2] - y[3] - y[4] - y[5] - y[7]
         self.diffusion[0] = self.k[0, 0] * y[1] - self.k[0, 1] * y[0] * star
         self.diffusion[1] = self.k[0, 1] * y[0] * star - self.k[1, 1] * y[1] + self.k[1, 0] * y[2] - self.k[2, 1] * y[1] + self.k[2, 0] * y[3] - self.k[0, 0] * y[1]
->>>>>>> dc3bef6c
         self.diffusion[2] = self.k[1, 1] * y[1] - self.k[1, 0] * y[2] + self.k[3, 0] * y[4] - self.k[3, 1] * y[2]
         self.diffusion[3] = self.k[2, 1] * y[1] - self.k[2, 0] * y[3] + self.k[4, 0] * y[4] - self.k[4, 1] * y[3]
         self.diffusion[4] = self.k[3, 1] * y[2] + self.k[4, 1] * y[3] + self.k[5, 0] * y[5] * y[6] - self.k[3, 0] * y[4] - self.k[4, 0] * y[4] - self.k[5, 1] * y[4]
